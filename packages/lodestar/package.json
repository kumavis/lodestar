--- conflicted
+++ resolved
@@ -47,12 +47,8 @@
     "@chainsafe/bls": "0.1.6",
     "@chainsafe/eth2.0-config": "^0.1.1",
     "@chainsafe/eth2.0-params": "^0.1.0",
-<<<<<<< HEAD
-    "@chainsafe/eth2.0-types": "^0.1.0",
+    "@chainsafe/eth2.0-types": "^0.1.1",
     "@chainsafe/eth2.0-spec-test-util": "0.4.1",
-=======
-    "@chainsafe/eth2.0-types": "^0.1.1",
->>>>>>> bcc46e74
     "@chainsafe/ssz": "0.5.1",
     "@iarna/toml": "^2.2.3",
     "@nodeutils/defaults-deep": "^1.1.0",
