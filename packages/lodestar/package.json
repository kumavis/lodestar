--- conflicted
+++ resolved
@@ -19,17 +19,11 @@
     "lint": "eslint --color --ext .ts src/",
     "lint-fix": "eslint --color --ext .ts src/ --fix",
     "pretest": "yarn run check-types",
-<<<<<<< HEAD
     "test:unit": "nyc --cache-dir .nyc_output/.cache -r lcov -e .ts mocha  --colors -r ts-node/register 'test/unit/**/*.test.ts' && nyc report",
     "test:e2e": "mocha --colors --timeout 5000 -r ./.babel-register 'test/e2e/**/*.test.ts'",
-    "test:spec": "mocha --colors --max-old-space-size=7168 -r ./.babel-register 'test/spec/**/*.test.ts'",
-=======
-    "test:unit": "nyc --cache-dir .nyc_output/.cache -r lcov -e .ts mocha -r ts-node/register 'test/unit/**/*.test.ts' && nyc report",
-    "test:e2e": "mocha --timeout 5000 -r ./.babel-register 'test/e2e/**/*.test.ts'",
-    "test:spec-main": "mocha --max-old-space-size=7168 -r ./.babel-register 'test/spec/**/*mainnet.test.ts'",
-    "test:spec-min": "mocha -r ./.babel-register 'test/spec/**/*minimal.test.ts'",
-    "test:spec": "mocha --max-old-space-size=7168 -r ./.babel-register 'test/spec/**/*.test.ts'",
->>>>>>> 45a7fdb2
+    "test:spec-main": "mocha  --colors --max-old-space-size=7168 -r ./.babel-register 'test/spec/**/*mainnet.test.ts'",
+    "test:spec-min": "mocha  --colors -r ./.babel-register 'test/spec/**/*minimal.test.ts'",
+    "test:spec": "mocha  --colors --max-old-space-size=7168 -r ./.babel-register 'test/spec/**/*.test.ts'",
     "test": "yarn test:unit && yarn test:spec && yarn test:e2e",
     "coverage": "codecov -F lodestar",
     "benchmark": "ts-node test/benchmarks"
