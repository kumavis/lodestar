/**
 * @module logger
 */

<<<<<<< HEAD
import {createLogger, format, Logger, transports} from "winston";
import {AbstractLogger, LogLevel} from "./abstract";

export class WinstonLogger extends AbstractLogger {
=======
import {createLogger, format, Logger, transports} from 'winston';
import {defaultLogLevel, LogLevel, LogLevels, ILogger, ILoggerOptions} from "./interface";
>>>>>>> d992405a

export class WinstonLogger implements ILogger {
  private winston: Logger;
  private _level: LogLevel;
  private _silent: boolean;

  public constructor(options?: Partial<ILoggerOptions>) {
    options = {
      level: LogLevel[defaultLogLevel],
      module: "",
      ...options,
    };
    this.winston = createLogger({
      level: LogLevel[LogLevel.debug], // log level switching handled in `createLogEntry`
      defaultMeta: {
        module: options.module,
      },
      transports: [
        new transports.Console({
          format: format.combine(
            format.colorize(),
            format.timestamp({
              format: "YYYY-MM-DD HH:mm:ss"
            }),
            format.printf(
              info => `${info.timestamp} [${info.module.toUpperCase()}] ${info.level}: ${info.message}`
            )
          ),
          handleExceptions: true
        }),
      ],
      exitOnError: false
    });
    this._level = LogLevel[options.level];
    this._silent = false;
  }

  public debug(message: string | object, context?: object): void {
    this.createLogEntry(LogLevel.debug, message, context);
  }

  public info(message: string | object, context?: object): void {
    this.createLogEntry(LogLevel.info, message, context);
  }

  public error(message: string | object, context?: object): void {
    this.createLogEntry(LogLevel.error, message, context);
  }

  public warn(message: string | object, context?: object): void {
    this.createLogEntry(LogLevel.warn, message, context);
  }

<<<<<<< HEAD
  public setLogLevel(level: LogLevel): void {
    this.winston.level = level;
=======
  private createLogEntry(level: LogLevel, message: string | object, context: object = {}): void {
    if (this.silent || level > this._level) {
      return;
    }
    if (typeof message === 'object') {
      this.winston.log(LogLevel[level], JSON.stringify(message));
    } else {
      this.winston.log(LogLevel[level], message, context);
    }
  }

  public set level(level: LogLevel) {
    this.winston.level = LogLevel[level];
    this._level = level;
  }
  public get level(): LogLevel {
    return this._level;
>>>>>>> d992405a
  }

  public set silent(silent: boolean) {
    this._silent = silent;
  }
  public get silent(): boolean {
    return this._silent;
  }

<<<<<<< HEAD
  private createLogEntry(level: LogLevel, message: string | object, context: object = {}): void {
    if (typeof message === "object") {
      this.winston.log(level, JSON.stringify(message));
    } else {
      this.winston.log(level, message, context);
    }
=======
  public child(options: ILoggerOptions): WinstonLogger {
    const logger = Object.create(WinstonLogger.prototype);
    return Object.assign(logger, {
      winston: this.winston.child({module: options.module}),
      _level: options.level,
      _silent: false,
    });
>>>>>>> d992405a
  }
}<|MERGE_RESOLUTION|>--- conflicted
+++ resolved
@@ -2,15 +2,8 @@
  * @module logger
  */
 
-<<<<<<< HEAD
-import {createLogger, format, Logger, transports} from "winston";
-import {AbstractLogger, LogLevel} from "./abstract";
-
-export class WinstonLogger extends AbstractLogger {
-=======
 import {createLogger, format, Logger, transports} from 'winston';
 import {defaultLogLevel, LogLevel, LogLevels, ILogger, ILoggerOptions} from "./interface";
->>>>>>> d992405a
 
 export class WinstonLogger implements ILogger {
   private winston: Logger;
@@ -33,7 +26,7 @@
           format: format.combine(
             format.colorize(),
             format.timestamp({
-              format: "YYYY-MM-DD HH:mm:ss"
+              format: 'YYYY-MM-DD HH:mm:ss'
             }),
             format.printf(
               info => `${info.timestamp} [${info.module.toUpperCase()}] ${info.level}: ${info.message}`
@@ -64,10 +57,6 @@
     this.createLogEntry(LogLevel.warn, message, context);
   }
 
-<<<<<<< HEAD
-  public setLogLevel(level: LogLevel): void {
-    this.winston.level = level;
-=======
   private createLogEntry(level: LogLevel, message: string | object, context: object = {}): void {
     if (this.silent || level > this._level) {
       return;
@@ -85,7 +74,6 @@
   }
   public get level(): LogLevel {
     return this._level;
->>>>>>> d992405a
   }
 
   public set silent(silent: boolean) {
@@ -95,14 +83,6 @@
     return this._silent;
   }
 
-<<<<<<< HEAD
-  private createLogEntry(level: LogLevel, message: string | object, context: object = {}): void {
-    if (typeof message === "object") {
-      this.winston.log(level, JSON.stringify(message));
-    } else {
-      this.winston.log(level, message, context);
-    }
-=======
   public child(options: ILoggerOptions): WinstonLogger {
     const logger = Object.create(WinstonLogger.prototype);
     return Object.assign(logger, {
@@ -110,6 +90,5 @@
       _level: options.level,
       _silent: false,
     });
->>>>>>> d992405a
   }
 }