--- conflicted
+++ resolved
@@ -6,11 +6,7 @@
 import {MerkleTree, Hash, number64} from "@chainsafe/eth2.0-types";
 import {hash} from "../crypto";
 import {intDiv} from "../math";
-<<<<<<< HEAD
-import {deserialize, SimpleContainerType} from "@chainsafe/ssz";
-=======
 import {serialize, deserialize, SimpleContainerType} from "@chainsafe/ssz";
->>>>>>> d992405a
 import {IProgressiveMerkleTree} from "./interface";
 
 const MerkleTreeType: SimpleContainerType = {
@@ -51,15 +47,6 @@
     );
   }
 
-
-  public static deserialize(data: Buffer): ProgressiveMerkleTree {
-    const value = deserialize(data, MerkleTreeType);
-    return new ProgressiveMerkleTree(
-      value.depth,
-      value.tree
-    );
-  }
-
   public depth(): number {
     return this._depth;
   }
@@ -90,9 +77,6 @@
     return proof;
   }
 
-<<<<<<< HEAD
-  public root(): bytes32 {
-=======
   private calculateBranchesIfNecessary() {
     if (this._dirty) {
       this.calculateBranches();
@@ -100,9 +84,16 @@
   }
 
   public root(): Hash {
->>>>>>> d992405a
     this.calculateBranchesIfNecessary();
     return this._tree[this._depth][0];
+  }
+
+  public static deserialize(data: Buffer): ProgressiveMerkleTree {
+    const value = deserialize(data, MerkleTreeType);
+    return new ProgressiveMerkleTree(
+      value.depth,
+      value.tree
+    );
   }
 
   public toObject(): MerkleTree {
@@ -112,12 +103,6 @@
     };
   }
 
-
-  private calculateBranchesIfNecessary(): void {
-    if (this._dirty) {
-      this.calculateBranches();
-    }
-  }
 
   private calculateBranches(): void {
     for(let i = 0; i < this._depth; i++) {
