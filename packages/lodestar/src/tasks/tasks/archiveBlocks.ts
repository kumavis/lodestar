--- conflicted
+++ resolved
@@ -35,11 +35,7 @@
   public async run(): Promise<void> {
     const blocks = (await this.db.block.getAll()).filter(
       (block) =>
-<<<<<<< HEAD
-        computeEpochAtSlot(this.config, block.slot) < this.finalizedCheckpoint.epoch
-=======
         computeEpochAtSlot(this.config, block.message.slot) < this.finalizedCheckpoint.epoch
->>>>>>> 24b71861
     );
     this.logger.info(`Started archiving ${blocks.length} block `
         +`(finalized epoch #${this.finalizedCheckpoint.epoch})...`
