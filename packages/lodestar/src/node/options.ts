/**
 * @module node
 */

import defaultChainOptions, {ChainOptions, IChainOptions} from "../chain/options";
import defaultDatabaseOptions, {DatabaseOptions, IDatabaseOptions} from "../db/options";
import defaultApiOptions, {IPublicApiOptions, PublicApiOptions} from "../rpc/options";
import defaultEth1Options, {Eth1Options, IEth1Options} from "../eth1/options";
import defaultNetworkOptions, {INetworkOptions, NetworkOptions} from "../network/options";
import defaultOpPoolOptions, {IOpPoolOptions, OpPoolOptions} from "../opPool/options";
import defaultSyncOptions, {ISyncOptions, SyncOptions} from "../sync/options";
<<<<<<< HEAD
import defaultLoggerOptions, {IBeaconLoggerOptions, BeaconLoggerOptions} from "./loggerOptions";
=======
import defaultMetricsOptions, {IMetricsOptions} from "../metrics/options";
>>>>>>> be4b3c1e
import {IValidatorOptions, ValidatorOptions} from "../validator/options";
import {IConfigurationModule} from "../util/config";

export interface IBeaconNodeOptions {
  chain: IChainOptions;
  db: IDatabaseOptions;
  api: IPublicApiOptions;
  eth1: IEth1Options;
  network: INetworkOptions;
  opPool: IOpPoolOptions;
  sync: ISyncOptions;
<<<<<<< HEAD
  logger: IBeaconLoggerOptions;
=======
  metrics: IMetricsOptions;
>>>>>>> be4b3c1e
  validator?: IValidatorOptions;
}

export const BeaconNodeOptions: IConfigurationModule = {
  name: 'config',
  fields: [
    ChainOptions,
    DatabaseOptions,
    PublicApiOptions,
    Eth1Options,
    NetworkOptions,
    OpPoolOptions,
    SyncOptions,
    BeaconLoggerOptions,
    ValidatorOptions,
  ]
};

const config: IBeaconNodeOptions = {
  chain: defaultChainOptions,
  db: defaultDatabaseOptions,
  api: defaultApiOptions,
  eth1: defaultEth1Options,
  network: defaultNetworkOptions,
  opPool: defaultOpPoolOptions,
  sync: defaultSyncOptions,
<<<<<<< HEAD
  logger: defaultLoggerOptions,
=======
  metrics: defaultMetricsOptions,
>>>>>>> be4b3c1e
};

export default config;<|MERGE_RESOLUTION|>--- conflicted
+++ resolved
@@ -9,11 +9,8 @@
 import defaultNetworkOptions, {INetworkOptions, NetworkOptions} from "../network/options";
 import defaultOpPoolOptions, {IOpPoolOptions, OpPoolOptions} from "../opPool/options";
 import defaultSyncOptions, {ISyncOptions, SyncOptions} from "../sync/options";
-<<<<<<< HEAD
 import defaultLoggerOptions, {IBeaconLoggerOptions, BeaconLoggerOptions} from "./loggerOptions";
-=======
 import defaultMetricsOptions, {IMetricsOptions} from "../metrics/options";
->>>>>>> be4b3c1e
 import {IValidatorOptions, ValidatorOptions} from "../validator/options";
 import {IConfigurationModule} from "../util/config";
 
@@ -25,11 +22,8 @@
   network: INetworkOptions;
   opPool: IOpPoolOptions;
   sync: ISyncOptions;
-<<<<<<< HEAD
   logger: IBeaconLoggerOptions;
-=======
   metrics: IMetricsOptions;
->>>>>>> be4b3c1e
   validator?: IValidatorOptions;
 }
 
@@ -56,11 +50,8 @@
   network: defaultNetworkOptions,
   opPool: defaultOpPoolOptions,
   sync: defaultSyncOptions,
-<<<<<<< HEAD
   logger: defaultLoggerOptions,
-=======
   metrics: defaultMetricsOptions,
->>>>>>> be4b3c1e
 };
 
 export default config;