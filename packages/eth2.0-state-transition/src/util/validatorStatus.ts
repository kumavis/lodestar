--- conflicted
+++ resolved
@@ -82,26 +82,27 @@
   const whistleblowingReward = slashedBalance / BigInt(config.params.WHISTLEBLOWING_REWARD_QUOTIENT);
   const proposerReward = whistleblowingReward/ BigInt(config.params.PROPOSER_REWARD_QUOTIENT);
   increaseBalance(state, proposerIndex, proposerReward);
-<<<<<<< HEAD
-  increaseBalance(state, whistleblowerIndex, whistleblowingReward.sub(proposerReward));
+  increaseBalance(state, whistleblowerIndex, whistleblowingReward - proposerReward);
 }
 
 export function isValidAttesterSlashing(
   config: IBeaconConfig,
   state: BeaconState,
-  attesterSlashing: AttesterSlashing
+  attesterSlashing: AttesterSlashing,
+  verifySignatures = true
 ): boolean {
   const attestation1 = attesterSlashing.attestation1;
   const attestation2 = attesterSlashing.attestation2;
   return isSlashableAttestationData(config, attestation1.data, attestation2.data) &&
-    isValidIndexedAttestation(config, state, attestation1) &&
-    isValidIndexedAttestation(config, state, attestation2);
+    isValidIndexedAttestation(config, state, attestation1, verifySignatures) &&
+    isValidIndexedAttestation(config, state, attestation2, verifySignatures);
 }
 
 export function isValidProposerSlashing(
   config: IBeaconConfig,
   state: BeaconState,
-  proposerSlashing: ProposerSlashing
+  proposerSlashing: ProposerSlashing,
+  verifySignatures = true
 ): boolean {
   const proposer = state.validators[proposerSlashing.proposerIndex];
   const header1Epoch = computeEpochAtSlot(config, proposerSlashing.header1.slot);
@@ -111,7 +112,7 @@
     return false;
   }
   // But the headers are different
-  if (equals(proposerSlashing.header1, proposerSlashing.header2, config.types.BeaconBlockHeader)) {
+  if (equals(config.types.BeaconBlockHeader, proposerSlashing.header1, proposerSlashing.header2)) {
     return false;
   }
   // Check proposer is slashable
@@ -119,9 +120,12 @@
     return false;
   }
   // Signatures are valid
+  if (!verifySignatures) {
+    return true;
+  }
   const proposalData1Verified = bls.verify(
     proposer.pubkey,
-    signingRoot(proposerSlashing.header1, config.types.BeaconBlockHeader),
+    signingRoot(config.types.BeaconBlockHeader, proposerSlashing.header1),
     proposerSlashing.header1.signature,
     getDomain(config, state, DomainType.BEACON_PROPOSER, header1Epoch),
   );
@@ -130,7 +134,7 @@
   }
   const proposalData2Verified = bls.verify(
     proposer.pubkey,
-    signingRoot(proposerSlashing.header2, config.types.BeaconBlockHeader),
+    signingRoot(config.types.BeaconBlockHeader, proposerSlashing.header2),
     proposerSlashing.header2.signature,
     getDomain(config, state, DomainType.BEACON_PROPOSER, header2Epoch),
   );
@@ -140,7 +144,8 @@
 export function isValidVoluntaryExit(
   config: IBeaconConfig,
   state: BeaconState,
-  exit: VoluntaryExit
+  exit: VoluntaryExit,
+  verifySignature = true
 ): boolean {
   const validator = state.validators[exit.validatorIndex];
   const currentEpoch = getCurrentEpoch(config, state);
@@ -153,13 +158,10 @@
   // Verify the validator has been active long enough
   (currentEpoch >= validator.activationEpoch + config.params.PERSISTENT_COMMITTEE_PERIOD) &&
   // Verify signature
-  (bls.verify(
+  (!verifySignature || bls.verify(
     validator.pubkey,
-    signingRoot(exit, config.types.VoluntaryExit),
+    signingRoot(config.types.VoluntaryExit, exit),
     exit.signature,
     getDomain(config, state, DomainType.VOLUNTARY_EXIT, exit.epoch),
   ));
-=======
-  increaseBalance(state, whistleblowerIndex, whistleblowingReward - proposerReward);
->>>>>>> ebb93de9
 }