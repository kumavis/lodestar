--- conflicted
+++ resolved
@@ -3,45 +3,22 @@
  */
 
 import assert from "assert";
-<<<<<<< HEAD
-import {deserialize, equals, hashTreeRoot} from "@chainsafe/ssz";
-
-import {
-  AttestationData,
-  BeaconState,
-  Crosslink,
-  Epoch,
-  Gwei,
-  PendingAttestation,
-  Shard,
-=======
 import {deserialize, hashTreeRoot, equals} from "@chainsafe/ssz";
 
 import {
   BeaconState, PendingAttestation,
   Shard, ValidatorIndex, Gwei, Crosslink, Epoch,
->>>>>>> c567332f
   uint256,
   ValidatorIndex,
 } from "../../../types";
-<<<<<<< HEAD
-import {GENESIS_EPOCH, MAX_CROSSLINK_EPOCHS, ZERO_HASH} from "../../../constants";
-=======
 import {
   ZERO_HASH,
   GENESIS_EPOCH, GENESIS_START_SHARD
 } from "../../../constants";
->>>>>>> c567332f
 
 import {
-  getActiveValidatorIndices,
-  getAttestationDataSlot,
-  getAttestingIndices,
-  getBlockRoot,
-  getBlockRootAtSlot,
-  getCurrentEpoch,
-  getPreviousEpoch,
-  getTotalBalance
+  getActiveValidatorIndices, getCurrentEpoch, getTotalBalance, getPreviousEpoch, getBlockRoot,
+  getBlockRootAtSlot, getAttestingIndices, getAttestationDataSlot
 } from "../util";
 
 
@@ -100,18 +77,6 @@
   epoch: Epoch,
   shard: Shard
 ): [Crosslink, ValidatorIndex[]] {
-<<<<<<< HEAD
-  const shardAttestations = getMatchingSourceAttestations(state, epoch)
-    .filter((a) => a.data.shard === shard);
-  const shardCrosslinks = shardAttestations
-    .map((a) => getCrosslinkFromAttestationData(state, a.data));
-  const currentCrosslinkRoot = hashTreeRoot(state.currentCrosslinks[shard], Crosslink);
-  const candidateCrosslinks = shardCrosslinks.filter((c) => (
-    currentCrosslinkRoot.equals(c.previousCrosslinkRoot) ||
-    currentCrosslinkRoot.equals(hashTreeRoot(c, Crosslink))
-  ));
-=======
->>>>>>> c567332f
 
   const attestations = getMatchingSourceAttestations(state, epoch)
     .filter((a) => a.data.crosslink.shard === shard);
@@ -132,14 +97,6 @@
   if (crosslinks.length === 0) {
     return [defaultCrossLink, []];
   }
-<<<<<<< HEAD
-
-  const getAttestationsFor = (crosslink: Crosslink) =>
-    shardAttestations.filter((a) =>
-      equals(getCrosslinkFromAttestationData(state, a.data), crosslink, Crosslink)
-    );
-=======
->>>>>>> c567332f
 
   // Winning crosslink has the crosslink data root with the most balance voting
   // for it (ties broken lexicographically)
